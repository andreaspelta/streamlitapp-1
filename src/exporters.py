import io
import json
import pandas as pd
import numpy as np
from typing import Dict
from .state import AppState
from .io_utils import TZ


def _format_timestamp_index(idx: pd.DatetimeIndex) -> pd.Series:
    """Return timestamps formatted with timezone offset for CSV/Excel templates."""

    return idx.strftime("%Y-%m-%d %H:%M:%S%z")

def build_household_template(start="2022-01-01 00:30", end="2023-01-01 00:00") -> bytes:
    """Create a 15-minute household template workbook for 2022."""

    rng = pd.date_range(start=start, end=end, freq="15min", tz=TZ)
    df = pd.DataFrame(
        {
            "timestamp": rng.strftime("%Y-%m-%d %H:%M:%S%z"),
            "Power_kW": np.nan,
        }
    )
    out = io.BytesIO()
    with pd.ExcelWriter(out, engine="xlsxwriter") as xl:
        df.to_excel(xl, sheet_name="HH01", index=False)
    return out.getvalue()


def build_shop_template(
    start="2022-09-15 00:00", end="2023-09-15 00:00", sheets: int = 20
) -> bytes:
    """Create a 15-minute small shops template spanning one year across multiple sheets."""

    rng = pd.date_range(start=start, end=end, freq="15min", tz=TZ, inclusive="left")
    df = pd.DataFrame(
        {
            "timestamp": _format_timestamp_index(rng),
            "ActiveEnergy_Generale": np.nan,
        }
    )
    out = io.BytesIO()
    with pd.ExcelWriter(out, engine="xlsxwriter") as xl:
        for sheet_idx in range(1, sheets + 1):
            sheet_name = f"Shop{sheet_idx:02d}"
            df.to_excel(xl, sheet_name=sheet_name, index=False)
    return out.getvalue()


<<<<<<< HEAD
def build_pv_excel_template(
    start="2018-01-01 00:30", end="2023-12-31 23:30"
) -> bytes:
    """Create an Excel template for PV per-kWp hourly data."""

    rng = pd.date_range(start=start, end=end, freq="h", tz=TZ)
    df = pd.DataFrame(
        {
            "timestamp": _format_timestamp_index(rng),
            "energy_kWh_per_kWp": np.nan,
        }
    )

    out = io.BytesIO()
    with pd.ExcelWriter(out, engine="xlsxwriter") as xl:
        df.to_excel(xl, sheet_name="PV_per_kWp", index=False)
    return out.getvalue()
=======
def build_pv_json_template(
    start="2018-01-01 18:10", end="2023-12-31 23:10"
) -> bytes:
    """Create a JSON template for PV per-kWp hourly data."""

    rng = pd.date_range(start=start, end=end, freq="h", tz=TZ)
    records = [
        {"timestamp": ts.strftime("%Y-%m-%d %H:%M:%S%z"), "energy_kWh_per_kWp": None}
        for ts in rng
    ]
    json_bytes = json.dumps({"records": records}, ensure_ascii=False, indent=2).encode("utf-8")
    return json_bytes
>>>>>>> 453900ef


def build_zonal_price_template(year: int) -> bytes:
    """Create an hourly zonal price CSV template for the selected year."""

    start = pd.Timestamp(f"{year}-01-01 00:00", tz=TZ)
    end = pd.Timestamp(f"{year + 1}-01-01 00:00", tz=TZ)
    rng = pd.date_range(start=start, end=end, freq="h", inclusive="left")
    df = pd.DataFrame(
        {
            "timestamp": _format_timestamp_index(rng),
            "zonal_price (EUR_per_MWh)": np.nan,
        }
    )
    return df.to_csv(index=False).encode("utf-8")


def build_pun_monthly_template(year: int) -> bytes:
    """Create a monthly PUN CSV template for the selected year."""

    rng = pd.date_range(
        start=pd.Timestamp(f"{year}-01-01 00:00", tz=TZ),
        end=pd.Timestamp(f"{year}-12-01 00:00", tz=TZ),
        freq="MS",
    )
    df = pd.DataFrame(
        {
            "timestamp": _format_timestamp_index(rng),
            "PUN (EUR_per_kWh)": np.nan,
        }
    )
    return df.to_csv(index=False).encode("utf-8")
    
def build_calibration_workbook_hh(S: AppState) -> bytes:
    out = io.BytesIO()
    with pd.ExcelWriter(out, engine="xlsxwriter") as xl:
        S.hh_fit["mu"].to_excel(xl, sheet_name="mu_c_h")
        S.hh_fit["sigma_lnD"].to_excel(xl, sheet_name="sigma_lnD")
        S.hh_fit["sigma_resid"].to_excel(xl, sheet_name="sigma_resid")
        # Diagnostics summaries
        pd.DataFrame(S.hh_diag["medday"]).to_excel(xl, sheet_name="medday")
    return out.getvalue()

def build_calibration_workbook_shop(S: AppState) -> bytes:
    out = io.BytesIO()
    with pd.ExcelWriter(out, engine="xlsxwriter") as xl:
        S.shop_fit["mu"].to_excel(xl, sheet_name="mu_c_h")
        S.shop_fit["sigma_lnD"].to_excel(xl, sheet_name="sigma_lnD")
        S.shop_fit["sigma_resid"].to_excel(xl, sheet_name="sigma_resid")
        S.shop_fit["p_zero"].to_excel(xl, sheet_name="p_zero")
    return out.getvalue()

def build_calibration_workbook_pv(S: AppState) -> bytes:
    out = io.BytesIO()
    with pd.ExcelWriter(out, engine="xlsxwriter") as xl:
        S.pv_fit["S"].to_excel(xl, sheet_name="envelope_S")
        # JSON-ish dicts to sheets
        pd.DataFrame.from_records(
            [{"season":k, **v} for k,v in S.pv_fit["loglogistic"].items()]
        ).to_excel(xl, sheet_name="loglogistic", index=False)
        # markov / beta
        recs = []
        for k, v in S.pv_fit["markov"].items():
            recs.append({"season": k, "P_00": v["P"][0][0], "P_01": v["P"][0][1], "P_10": v["P"][1][0], "P_11": v["P"][1][1],
                         "beta_alpha": v["beta"]["alpha"], "beta_beta": v["beta"]["beta"]})
        pd.DataFrame(recs).to_excel(xl, sheet_name="markov_beta", index=False)
    return out.getvalue()

def export_kpi_quantiles(summary_df: pd.DataFrame) -> bytes:
    # Parquet
    out = io.BytesIO()
    summary_df.to_parquet(out, index=False)
    return out.getvalue()

def export_kpi_samples(dists: Dict[str, any]) -> str:
    # CSV of samples, columns=KPI, rows=scenarios
    df = pd.DataFrame({k: pd.Series(v).astype(float) for k, v in dists.items()})
    return df.to_csv(index=False)

def export_all_in_one_xlsx(S: AppState) -> bytes:
    from .kpi import compute_kpi_distributions
    dists, summary = compute_kpi_distributions(S)
    out = io.BytesIO()
    with pd.ExcelWriter(out, engine="xlsxwriter") as xl:
        summary.to_excel(xl, sheet_name="kpi_summary", index=False)
        pd.DataFrame({k: pd.Series(v) for k, v in dists.items()}).to_excel(xl, sheet_name="kpi_samples", index=False)
        md = {
            "S": [S.S], "seed":[S.seed], "hh_gift":[S.hh_gift],
            "N_P":[len(S.prosumer_ids)], "N_HH":[len(S.hh_ids)], "N_SHOP":[len(S.shop_ids)]
        }
        pd.DataFrame(md).to_excel(xl, sheet_name="metadata", index=False)
    return out.getvalue()

def export_hourly_facts(S, fmt="csv"):
    """
    Build a lightweight hourly facts table aligned to S.hours, including:
      - zonal_price (EUR_per_MWh) [hourly]
      - PUN (EUR_per_kWh)         [hourly, expanded from monthly PUN]
    Returns bytes suitable for Streamlit download_button.
    """
    import pandas as pd
    import io

    # Defensive checks (note: we now use S.pun_h, not S.pun)
    if S.hours is None:
        raise ValueError("Hourly calendar (S.hours) is missing.")
    if S.zonal is None:
        raise ValueError("Zonal prices are missing. Upload zonal.csv on the Upload & Fit page.")
    if S.pun_h is None:
        raise ValueError("Hourly PUN (S.pun_h) is missing. Upload monthly PUN and run the expansion step.")

    # Prepare frames with correct dtypes
    hours_df = pd.DataFrame({"timestamp": S.hours})
    zonal_df = S.zonal.copy()
    punh_df = S.pun_h.copy()

    # Ensure timestamp columns are datetime with tz
    zonal_df["timestamp"] = pd.to_datetime(zonal_df["timestamp"]).dt.tz_convert(hours_df["timestamp"].dt.tz)
    punh_df["timestamp"] = pd.to_datetime(punh_df["timestamp"]).dt.tz_convert(hours_df["timestamp"].dt.tz)

    # Merge hourly zonal and hourly PUN (EUR_per_kWh)
    out = hours_df.merge(zonal_df, on="timestamp", how="left")
    out = out.merge(punh_df, on="timestamp", how="left")

    # Optional: ensure expected column names exist
    if "zonal_price (EUR_per_MWh)" not in out.columns:
        raise KeyError("Column 'zonal_price (EUR_per_MWh)' not found after merge.")
    if "PUN (EUR_per_kWh)" not in out.columns:
        # Some CSV editors might alter capitalization; try common variants once
        for cand in out.columns:
            if cand.strip().lower() == "pun (eur_per_kwh)":
                out.rename(columns={cand: "PUN (EUR_per_kWh)"}, inplace=True)
                break
        if "PUN (EUR_per_kWh)" not in out.columns:
            raise KeyError("Column 'PUN (EUR_per_kWh)' not found after merge.")

    # Emit CSV or Parquet as bytes for Streamlit
    if fmt == "csv":
        return out.to_csv(index=False).encode("utf-8")
    elif fmt == "parquet":
        import pyarrow as pa
        import pyarrow.parquet as pq
        sink = io.BytesIO()
        pq.write_table(pa.Table.from_pandas(out), sink)
        return sink.getvalue()
    else:
        raise ValueError("fmt must be 'csv' or 'parquet'")
<|MERGE_RESOLUTION|>--- conflicted
+++ resolved
@@ -48,7 +48,6 @@
     return out.getvalue()
 
 
-<<<<<<< HEAD
 def build_pv_excel_template(
     start="2018-01-01 00:30", end="2023-12-31 23:30"
 ) -> bytes:
@@ -66,7 +65,6 @@
     with pd.ExcelWriter(out, engine="xlsxwriter") as xl:
         df.to_excel(xl, sheet_name="PV_per_kWp", index=False)
     return out.getvalue()
-=======
 def build_pv_json_template(
     start="2018-01-01 18:10", end="2023-12-31 23:10"
 ) -> bytes:
@@ -79,7 +77,6 @@
     ]
     json_bytes = json.dumps({"records": records}, ensure_ascii=False, indent=2).encode("utf-8")
     return json_bytes
->>>>>>> 453900ef
 
 
 def build_zonal_price_template(year: int) -> bytes:
