import streamlit as st
from src.state import get_state, reset_all_state
from src.io_utils import (
    read_households_excel, read_shops_excel, read_pv_excel,
    read_zonal_csv, read_pun_monthly_csv, ensure_price_hours, expand_monthly_pun_to_hours
)
from src.fitting import fit_households, fit_shops
from src.pv_model import fit_pv_optionB_v3
from src.ui_components import (
    show_calibration_tables, show_histograms_and_qq,
    build_mapping_editor, build_kwp_table, spinner_block,
    info_box, warn_box, error_box
)
from src.prices import build_price_layers, NEGATIVE_RULE
from src.simulation import run_monte_carlo, set_fee_params
from src.kpi import render_kpi_dashboard, compute_kpi_distributions
from src.exporters import (
    build_calibration_workbook_hh, build_calibration_workbook_shop,
    build_calibration_workbook_pv, export_kpi_quantiles, export_kpi_samples,
    export_all_in_one_xlsx, export_hourly_facts, build_household_template,
<<<<<<< HEAD
    build_shop_template, build_pv_excel_template, build_zonal_price_template,
=======
    build_shop_template, build_pv_json_template, build_zonal_price_template,
>>>>>>> 453900ef
    build_pun_monthly_template,
)

st.set_page_config(page_title="Virtual Energy Community", layout="wide")

# ---- Sidebar navigation
st.sidebar.title("VEC App")
page = st.sidebar.radio(
    "Navigation",
    ["1) Upload & Fit", "2) Scenario Builder", "3) Run Monte Carlo", "4) KPI Dashboard", "5) Exports", "About"],
)

# Persistent state (stored in st.session_state)
S = get_state()

# ---- Page 1: Upload & Fit
if page == "1) Upload & Fit":
    st.header("Data Upload & Calibration (Fitting)")
    st.markdown("""
Upload the **Households**, **Small Shops**, **PV per-kWp Excel**, and **Prices**.
**Prices rule (NEW):** Retail = **Monthly PUN (€/kWh)** + spread. Zonal remains hourly (€/MWh) for export & split base.
    """)

    with st.expander("Upload — Households (Excel: 1 sheet per household; 15-min kW)", expanded=True):
        st.download_button(
            "Download 2022 HH template (15-min)",
            build_household_template(),
            file_name="households_template_2022.xlsx",
            mime="application/vnd.openxmlformats-officedocument.spreadsheetml.sheet",
            help="Pre-filled timestamp column from 1 Jan 2022 00:30 to 1 Jan 2023 00:00 (Europe/Rome).",
        )
        hh_file = st.file_uploader("Households.xlsx", type=["xlsx"])
        if hh_file:
            with spinner_block("Reading Households Excel..."):
                S.hh_df = read_households_excel(hh_file)  # hourly kWh per household_id
            info_box(f"Households loaded: {S.hh_df['household_id'].nunique()} meters, hours = {S.hh_df['timestamp'].nunique()}.")

    with st.expander("Upload — Small Shops (Excel: 1 sheet per shop; 15-min kWh in 'ActiveEnergy_Generale')", expanded=True):
        st.download_button(
            "Download Shops template (15-min, 2022-09-15 to 2023-09-15)",
            build_shop_template(),
            file_name="small_shops_template.xlsx",
            mime="application/vnd.openxmlformats-officedocument.spreadsheetml.sheet",
            help="20 sheets pre-filled with timestamps every 15 minutes from 15 Sep 2022 to 15 Sep 2023.",
        )
        shop_file = st.file_uploader("SmallShops.xlsx", type=["xlsx"])
        if shop_file:
            with spinner_block("Reading Small Shops Excel..."):
                S.shop_df = read_shops_excel(shop_file)  # hourly kWh per shop_id
            info_box(f"Shops loaded: {S.shop_df['shop_id'].nunique()} meters, hours = {S.shop_df['timestamp'].nunique()}.")

<<<<<<< HEAD
    with st.expander("Upload — Prosumer PV (Excel: per-kWp hourly kWh)", expanded=True):
        st.download_button(
            "Download PV Excel template (hourly, 2018-2023)",
            build_pv_excel_template(),
            file_name="pv_template.xlsx",
            mime="application/vnd.openxmlformats-officedocument.spreadsheetml.sheet",
            help="Hourly timestamps (Europe/Rome) from 1 Jan 2018 00:30 to 31 Dec 2023 23:30.",
        )
        pv_file = st.file_uploader("PV.xlsx", type=["xlsx"])
=======
    with st.expander("Upload — Prosumer PV (JSON: per-kWp hourly kWh)", expanded=True):
        st.download_button(
            "Download PV JSON template (hourly, 2018-2023)",
            build_pv_json_template(),
            file_name="pv_template.json",
            mime="application/json",
            help="Hourly timestamps (Europe/Rome) from 1 Jan 2018 18:10 to 31 Dec 2023 23:10.",
        )
        pv_file = st.file_uploader("PV.json", type=["json"])
>>>>>>> 453900ef
        if pv_file:
            with spinner_block("Reading PV Excel..."):
                S.pv_perkwp = read_pv_excel(pv_file)
            info_box(f"PV per-kWp hours: {len(S.pv_perkwp)}.")

    with st.expander("Upload — Prices", expanded=True):
        col1, col2 = st.columns(2)
        with col1:
            zonal_year = st.selectbox("Zonal template year", list(range(2024, 2031)), key="zonal_template_year")
            st.download_button(
                f"Download zonal template {zonal_year}",
                build_zonal_price_template(zonal_year),
                file_name=f"zonal_template_{zonal_year}.csv",
                mime="text/csv",
                help="Hourly timestamps for the selected year with placeholder zonal prices.",
            )
            zonal_file = st.file_uploader("zonal.csv (timestamp, zonal_price (EUR_per_MWh))", type=["csv"], key="zonal")
            if zonal_file:
                S.zonal = read_zonal_csv(zonal_file)
                info_box(f"Zonal rows: {len(S.zonal)} (hourly).")
        with col2:
            pun_year = st.selectbox("Monthly PUN template year", list(range(2024, 2031)), key="pun_template_year")
            st.download_button(
                f"Download monthly PUN template {pun_year}",
                build_pun_monthly_template(pun_year),
                file_name=f"pun_monthly_template_{pun_year}.csv",
                mime="text/csv",
                help="Monthly timestamps (first day of month) for the selected year.",
            )
            pun_file = st.file_uploader("PUN_monthly.csv (timestamp(any day in month), PUN (EUR_per_kWh))", type=["csv"], key="pun")
            if pun_file:
                S.pun_m = read_pun_monthly_csv(pun_file)
                info_box(f"Monthly PUN rows: {len(S.pun_m)} (€/kWh).")

        # Build calendar from ZONAL hours, then expand monthly PUN to hours
        if S.zonal is not None:
            try:
                S.hours = ensure_price_hours(S.zonal)
                info_box(f"Calendar ok from zonal: {len(S.hours)} hours.")
                if S.pun_m is not None:
                    S.pun_h = expand_monthly_pun_to_hours(S.pun_m, S.hours)
                    info_box("Expanded monthly PUN to hourly (€/kWh).")
            except Exception as e:
                error_box(str(e))

    st.divider()
    st.subheader("Fit Distributions")
    if st.button("Run fitting (HH, SHOP, PV)"):
        if S.hh_df is None or S.shop_df is None or S.pv_perkwp is None or S.hours is None:
            error_box("Please upload Households, Shops, PV Excel, and Zonal (for calendar) first. Monthly PUN is also required for simulation.")
        else:
            with spinner_block("Fitting Households..."):
                S.hh_fit, S.hh_diag = fit_households(S.hh_df)
            with spinner_block("Fitting Shops..."):
                S.shop_fit, S.shop_diag = fit_shops(S.shop_df)
            with spinner_block("Fitting PV Option-B v3..."):
                S.pv_fit, S.pv_diag = fit_pv_optionB_v3(S.pv_perkwp)

            info_box("Fitting complete. See parameter tables and diagnostics below.")

    if S.hh_fit is not None or S.shop_fit is not None or S.pv_fit is not None:
        st.subheader("Calibration Results (parameters)")
        show_calibration_tables(S)

        st.subheader("Diagnostics (histograms + QQ)")
        show_histograms_and_qq(S)

# ---- Page 2: Scenario Builder
elif page == "2) Scenario Builder":
    st.header("Scenario Builder — Community sizing, mapping, economics")

    colA, colB = st.columns([2, 1])
    with colA:
        S.N_P = st.number_input("Number of Prosumers (N_P)", min_value=1, value=S.N_P or 3, step=1)
        S.N_HH = st.number_input("Number of Households (N_HH)", min_value=1, value=S.N_HH or 6, step=1)
        S.N_SHOP = st.number_input("Number of Small Shops (N_SHOP)", min_value=1, value=S.N_SHOP or 3, step=1)
        S.seed = st.number_input("Random Seed (integer)", value=S.seed or 12345, step=1)
        S.S = st.number_input("Monte Carlo Scenarios (S)", min_value=100, max_value=10000, value=S.S or 5000, step=100)
    with colB:
        st.write("Special toggles")
        S.hh_gift = st.checkbox("Enable HH-Gift (HH matched kWh billed at 0 to both sides)", value=S.hh_gift or False)
        st.caption("When HH-Gift is ON: P_pros,HH=0; P_cons,HH=0; gap_HH=0.")

    st.subheader("Economic Parameters (year-constant spreads; single zone)")
    col1, col2, col3 = st.columns(3)
    with col1:
        S.s_HH = st.number_input("Retail spread s_HH (€/kWh)", min_value=0.0, value=S.s_HH or 0.10, step=0.01, format="%.5f")
        S.alpha_HH = st.slider("alpha_HH (split)", 0.0, 1.0, S.alpha_HH or 0.5, 0.01)
        S.phi_HH = st.slider("phi_HH (gap share)", 0.0, 1.0, S.phi_HH or 0.3, 0.01)
    with col2:
        S.s_SH = st.number_input("Retail spread s_SHOP (€/kWh)", min_value=0.0, value=S.s_SH or 0.12, step=0.01, format="%.5f")
        S.alpha_SH = st.slider("alpha_SHOP (split)", 0.0, 1.0, S.alpha_SH or 0.5, 0.01)
        S.phi_SH = st.slider("phi_SHOP (gap share)", 0.0, 1.0, S.phi_SH or 0.3, 0.01)
    with col3:
        S.delta_unm = st.number_input("δ_unm (€/kWh) export uplift", value=S.delta_unm or 0.0, step=0.01, format="%.5f")
        S.loss_factor = st.slider("Loss factor ℓ (platform gap on delivered)", 0.0, 1.0, S.loss_factor or 0.05, 0.01)

    st.subheader("Platform Fees and Fixed Cost (can be zero)")
    colf1, colf2 = st.columns(2)
    with colf1:
        S.f_pros = st.number_input("Prosumer monthly fee (€/month)", min_value=0.0, value=S.f_pros or 2.0, step=0.5)
        S.f_hh = st.number_input("Household monthly fee (€/month)", min_value=0.0, value=S.f_hh or 1.0, step=0.5)
        S.f_shop = st.number_input("Shop monthly fee (€/month)", min_value=0.0, value=S.f_shop or 1.5, step=0.5)
    with colf2:
        S.platform_fixed = st.number_input("Platform fixed monthly cost (€/month)", min_value=0.0, value=S.platform_fixed or 200.0, step=10.0)

    # Synthetic IDs
    S.prosumer_ids = [f"P{i:03d}" for i in range(1, int(S.N_P) + 1)]
    S.hh_ids = [f"H{i:03d}" for i in range(1, int(S.N_HH) + 1)]
    S.shop_ids = [f"K{i:03d}" for i in range(1, int(S.N_SHOP) + 1)]

    st.subheader("Prosumer Capacities (kWp)")
    S.kwp_map = build_kwp_table(S.prosumer_ids, S.kwp_map)

    st.subheader("Manual Mapping: Prosumer → Designated Households")
    S.mapping = build_mapping_editor(S.prosumer_ids, S.hh_ids, S.mapping)

    if st.button("Validate Scenario"):
        # Hard validations
        missing = set(S.hh_ids)
        for pid, lst in S.mapping.items():
            for hh in lst:
                if hh in missing:
                    missing.remove(hh)
        if len(missing) > 0:
            error_box(f"Unassigned Households: {sorted(missing)}. Assign every HH to at least one prosumer.")
        elif any(S.kwp_map.get(pid, 0) < 0 for pid in S.prosumer_ids):
            error_box("kWp must be >= 0.")
        else:
            info_box("Scenario validation passed.")

# ---- Page 3: Run Monte Carlo
elif page == "3) Run Monte Carlo":
    st.header("Run Monte Carlo")
    required = [S.hh_fit, S.shop_fit, S.pv_fit, S.hours, S.zonal, S.pun_m]
    if any(x is None for x in required):
        error_box("Missing inputs or calibration. Upload Zonal & Monthly PUN, run fitting, then return here.")
    else:
        # Build hourly PUN (€/kWh) from monthly table if not done
        if S.pun_h is None:
            try:
                S.pun_h = expand_monthly_pun_to_hours(S.pun_m, S.hours)
                info_box("Expanded monthly PUN to hourly (€/kWh).")
            except Exception as e:
                error_box(f"Could not expand monthly PUN to hours: {e}")

        st.write("Calendar hours detected:", len(S.hours))
        st.write("Negative-price rule:", NEGATIVE_RULE)
        if st.button("Run Monte Carlo now"):
            # Build price layers callable (NOTE: now retail uses PUN hourly kWh)
            price_layer = build_price_layers(
                s_hh=S.s_HH, s_sh=S.s_SH,
                a_hh=S.alpha_HH, phi_hh=S.phi_HH,
                a_sh=S.alpha_SH, phi_sh=S.phi_SH,
                delta_unm=S.delta_unm, loss_factor=S.loss_factor,
                hh_gift=S.hh_gift
            )

            # Pass platform fees/fixed to simulation module
            set_fee_params(S.f_pros, S.f_hh, S.f_shop, S.platform_fixed)

            with st.spinner("Simulating ..."):
                S.mc = run_monte_carlo(
                    hours=S.hours,
                    hh_fit=S.hh_fit,
                    shop_fit=S.shop_fit,
                    pv_fit=S.pv_fit,
                    kwp_map=S.kwp_map,
                    mapping=S.mapping,
                    prosumer_ids=S.prosumer_ids,
                    hh_ids=S.hh_ids,
                    shop_ids=S.shop_ids,
                    zonal=S.zonal,
                    pun_hourly_kwh=S.pun_h,   # <— hourly PUN in €/kWh
                    price_layer=price_layer,
                    S=int(S.S),
                    seed=int(S.seed),
                )
            info_box("Monte Carlo completed and stored in session.")

# ---- Page 4: KPI Dashboard
elif page == "4) KPI Dashboard":
    st.header("KPI Dashboard")
    if S.mc is None:
        warn_box("No Monte Carlo results yet. Go to **Run Monte Carlo**.")
    else:
        render_kpi_dashboard(S)

# ---- Page 5: Exports
elif page == "5) Exports":
    st.header("Exports")
    if any(x is None for x in [S.hh_fit, S.shop_fit, S.pv_fit]):
        warn_box("Run fitting first to export calibration workbooks.")
    else:
        c1, c2, c3 = st.columns(3)
        with c1:
            if st.button("Download HH calibration workbook", use_container_width=True):
                st.download_button(
                    "Save HH_params.xlsx",
                    data=build_calibration_workbook_hh(S),
                    file_name="HH_params.xlsx",
                    mime="application/vnd.openxmlformats-officedocument.spreadsheetml.sheet"
                )
        with c2:
            if st.button("Download SHOP calibration workbook", use_container_width=True):
                st.download_button(
                    "Save SHOP_params.xlsx",
                    data=build_calibration_workbook_shop(S),
                    file_name="SHOP_params.xlsx",
                    mime="application/vnd.openxmlformats-officedocument.spreadsheetml.sheet"
                )
        with c3:
            if st.button("Download PV calibration workbook", use_container_width=True):
                st.download_button(
                    "Save PV_params.xlsx",
                    data=build_calibration_workbook_pv(S),
                    file_name="PV_params.xlsx",
                    mime="application/vnd.openxmlformats-officedocument.spreadsheetml.sheet"
                )

    st.divider()
    if S.mc is None:
        warn_box("Run Monte Carlo before KPI exports.")
    else:
        # KPI distributions
        kpi_dists, kpi_summary = compute_kpi_distributions(S)
        c1, c2, c3 = st.columns(3)
        with c1:
            st.download_button(
                "Download KPI summary (CSV)",
                data=kpi_summary.to_csv(index=False).encode("utf-8"),
                file_name="kpi_summary.csv", mime="text/csv"
            )
        with c2:
            st.download_button(
                "Download KPI quantiles (Parquet)",
                data=export_kpi_quantiles(kpi_summary),
                file_name="kpi_quantiles.parquet", mime="application/octet-stream"
            )
        with c3:
            st.download_button(
                "Download KPI samples (CSV)",
                data=export_kpi_samples(kpi_dists).encode("utf-8"),
                file_name="kpi_samples.csv", mime="text/csv"
            )

        st.divider()
        st.subheader("Optional large exports (hourly facts)")
        colx, coly = st.columns(2)
        with colx:
            st.download_button(
                "Download hourly facts (CSV, may be large)",
                data=export_hourly_facts(S, fmt="csv"),
                file_name="hourly_facts.csv", mime="text/csv"
            )
        with coly:
            st.download_button(
                "Download hourly facts (Parquet, recommended)",
                data=export_hourly_facts(S, fmt="parquet"),
                file_name="hourly_facts.parquet", mime="application/octet-stream"
            )

# ---- About
else:
    st.header("About this app")
    st.markdown("""
**Virtual Energy Community (VEC)** app implements the full pipeline:

1. Upload & fit distributions (Households, Shops, PV Option-B v3).  
2. Build scenarios: choose counts (N_P, N_HH, N_SHOP), enter kWp, map Prosumer→Households.  
3. Monte Carlo simulation aligned to **zonal hours**; **Retail = Monthly PUN (€/kWh) + spread**.  
4. KPI dashboard with **distributions** (mean, sd, p05, p10, p50, p90, p95).  
5. Exports (Excel + CSV/Parquet), including **calibration workbooks** and **hourly facts**.
""")
    if st.button("Reset all session data"):
        reset_all_state()
        st.success("Session state cleared.")<|MERGE_RESOLUTION|>--- conflicted
+++ resolved
@@ -18,11 +18,8 @@
     build_calibration_workbook_hh, build_calibration_workbook_shop,
     build_calibration_workbook_pv, export_kpi_quantiles, export_kpi_samples,
     export_all_in_one_xlsx, export_hourly_facts, build_household_template,
-<<<<<<< HEAD
     build_shop_template, build_pv_excel_template, build_zonal_price_template,
-=======
     build_shop_template, build_pv_json_template, build_zonal_price_template,
->>>>>>> 453900ef
     build_pun_monthly_template,
 )
 
@@ -74,7 +71,6 @@
                 S.shop_df = read_shops_excel(shop_file)  # hourly kWh per shop_id
             info_box(f"Shops loaded: {S.shop_df['shop_id'].nunique()} meters, hours = {S.shop_df['timestamp'].nunique()}.")
 
-<<<<<<< HEAD
     with st.expander("Upload — Prosumer PV (Excel: per-kWp hourly kWh)", expanded=True):
         st.download_button(
             "Download PV Excel template (hourly, 2018-2023)",
@@ -84,7 +80,6 @@
             help="Hourly timestamps (Europe/Rome) from 1 Jan 2018 00:30 to 31 Dec 2023 23:30.",
         )
         pv_file = st.file_uploader("PV.xlsx", type=["xlsx"])
-=======
     with st.expander("Upload — Prosumer PV (JSON: per-kWp hourly kWh)", expanded=True):
         st.download_button(
             "Download PV JSON template (hourly, 2018-2023)",
@@ -94,7 +89,6 @@
             help="Hourly timestamps (Europe/Rome) from 1 Jan 2018 18:10 to 31 Dec 2023 23:10.",
         )
         pv_file = st.file_uploader("PV.json", type=["json"])
->>>>>>> 453900ef
         if pv_file:
             with spinner_block("Reading PV Excel..."):
                 S.pv_perkwp = read_pv_excel(pv_file)
